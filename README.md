## PRCV2025REID · 多模态人员重识别（CLIP + MER + SDM）

### 项目概览

PRCV2025REID 是一个面向多模态人员重识别（Re-ID）的训练/评测框架，统一支持 5 种模态：`vis / nir / sk / cp / text`。

- 主干以 CLIP 统一编码器为核心（视觉/文本统一空间）
- 引入 MER（Modality-Expert Router，LoRA 形式）进行模态路由/融合
- 采用 SDM（Semantic Disentanglement Module）以 `vis` 为锚做跨模态语义对齐
- 训练严格对齐评测协议：实例为“vis↔text 锚点” +（nir/sk/cp 身份级随机），批内 P×K 强配对


### 核心特性

- 同名模态映射：全项目统一使用 `vis / nir / sk / cp / text`，并兼容旧命名（rgb/ir/sketch/cpencil/txt）。
- 实例构造与评测协议完全对齐：
  - 固定成对：`vis ↔ text`
  - 身份级池：`nir / sk / cp` 从同一身份池随机抽样（`sk/cp` 支持 `front/back/side` 视角均衡）
- P×K 强配对采样器（Strict）：每个批次保证每个 ID 含 `vis + non-vis`，稳定触发跨模态对比。
- 采样能力分析“从估算到精确”：以“多模态样本”为单位统计，精确计算可配对容量与 batch 上限。
- 训练稳定性：混合精度（AMP/bfloat16）、梯度累积、余弦退火+热身、（可选）自适应梯度裁剪。
- 工程修复：
  - 统一并修复 `actual_batch_size = P×K` 逻辑
  - 清理模态别名与冗余逻辑；`PatchEmbeds` 改为 `vis/nir/sk/cp`
  - 采样统计/容量估算逻辑与采样器完全对齐


### 数据与实例（Instance）

- JSON 标注（`data/train/text_annos.json`）仅列出 `vis` 路径与对应 `caption`（文本），即：`vis ↔ text` 严格成对。
- 对于同一 `person_id`：
  - `nir / sk / cp` 与具体某帧 `vis` 并不逐帧对齐，只保证“同身份”。
  - `sk / cp` 进一步按 `front/back/side` 视角组织，支持训练时视角均衡抽样。

一个训练 instance 的构成：

- 固定：锚点 `vis`（来自 JSON 的该条目）+ 对应 `text`
- 随机：从该 ID 的 `nir/sk/cp` 池中各随机抽 1 张（`sk/cp` 先选目标视角、无则回退）


### 训练流程

1) 读取配置（含 P、K、AMP、调度器、模态列表等）

2) 数据集构建（`datasets/dataset.py`）：
   - 从 JSON 的 `vis` 锚点扩展出多模态样本结构：
     - `images['vis']` 只含锚点图；`nir` 为同 pid 下所有红外；`sk/cp` 按视角分组
     - 生成 `modality_mask` 标记可用模态
   - 智能采样（`__getitem__`）：
     - `vis` 用锚点；`nir` 身份级随机；`sk/cp` 视角优先 + 回退；可启用模态 dropout

3) 批采样（`datasets/dataset.py`）：
   - `ModalAwarePKSampler_Strict` / `ModalAwarePKBatchSampler_Strict`
   - 建立 `pid -> {vis, nonvis}` 索引，`strong_ids` 为两侧都存在的身份
   - 每个 batch 选 P 个 ID，每 ID 取 `K//2 vis + K//2 nonvis`（短缺时回退/复用）

4) 前向（`models/model.py`）：
   - CLIP 编码（视觉/文本） → MER（LoRA 路由/融合） → BN-Neck → 分类头
   - 使用 `modality_mask` 仅对有效模态建模/计损

5) 损失：
   - ID 分类（CE）+ SDM 跨模态对齐（以 `vis` 为锚）

6) 训练细节：
   - AMP（`bfloat16` 推荐）、梯度累积、Warmup+Cosine 调度

7) 评测/保存：
   - 对齐 MM-2/3/4 协议生成查询组；导出指标与权重


### 模型架构

- CLIP 统一编码器（视觉/文本共享表征空间）
- 非共享 PatchEmbeds：`vis/nir/sk/cp` 独立 patch 投影（`models/patch_embeds.py`）
- MER（Modality-Expert Router, LoRA）：按模态进行轻量路由与融合
- BN-Neck + 线性分类头（多类 ID 分类）
- SDM：以 `vis` 为锚的跨模态语义对齐损失，提升跨模态检索一致性


### 关键配置

```python
# configs/config.py（节选）
modalities = ['vis', 'nir', 'sk', 'cp', 'text']

# 采样结构（P×K）
num_ids_per_batch = 4   # P：每个 batch 的身份数（≥3 建议）
instances_per_id = 2    # K：每个身份的实例数（≥2，强配对至少需要 2）

# 训练稳定性
gradient_accumulation_steps = 2
amp_dtype = "bfloat16"  # 或 autocast 默认 fp16
```


### 快速开始

```bash
# 1) 激活环境
conda activate prvc

# 2) 训练（默认配置）
python train.py

# 3) 评测（多模态协议）
python tools/eval_mm_protocol.py

# 4) 生成提交
python tools/generate_submission.py
```


### 工程结构

- 训练入口：`train.py`
- 配置：`configs/config.py`
- 数据集/采样器：`datasets/dataset.py`
- 模型：`models/model.py`
- PatchEmbeds：`models/patch_embeds.py`
- 评测工具：`tools/eval_mm_protocol.py`
- 数据划分与验证：`tools/split.py`


### 常见问题（FAQ）

- Q：实例（instance）是什么？
  - A：一次训练输入的“多模态样本组”。固定为 `vis↔text` 锚点，`nir/sk/cp` 从身份池随机抽取 1 张。

- Q：为什么需要 P×K 强配对？
  - A：确保每个 batch 中每个身份同时包含 `vis` 与 `non-vis`，稳定触发跨模态对齐与对比学习。

- Q：`modality_mask` 的作用？
  - A：前向/损失仅对有效模态参与；被 dropout 或缺失的模态不计损，保障鲁棒性。


### 版本修复要点

<<<<<<< HEAD
- 评估结果波动大？
  - 检查是否严格使用 `bn_features` 做检索；对齐损失是否已过 warmup；P×K 是否满足每类≥4
- 某模态 mAP 偏低？
  - 查看日志中的单模态 mAP；适当提高 MER/Tokenizer 学习率或延长训练轮次
- 训练不稳定或损失 spike 频繁？
  - 降低学习率、开启/加强自适应梯度裁剪、减小 `modality_dropout`、检查特征范数是否过大
=======
- 统一模态命名与映射；删除冗余/冲突逻辑
- 修复 `actual_batch_size = P×K` 与相关计算链路
- 采样统计从“模态实例”改为“多模态样本”，容量估算与采样器严格对齐
- `PatchEmbeds`、`Model`、`Config` 全面切换至 `vis/nir/sk/cp/text`


### 致谢

感谢相关论文与开源实现为本项目提供的灵感与基础。若使用本项目，请在论文或报告中注明来源。

>>>>>>> cff0b167
<|MERGE_RESOLUTION|>--- conflicted
+++ resolved
@@ -135,14 +135,6 @@
 
 ### 版本修复要点
 
-<<<<<<< HEAD
-- 评估结果波动大？
-  - 检查是否严格使用 `bn_features` 做检索；对齐损失是否已过 warmup；P×K 是否满足每类≥4
-- 某模态 mAP 偏低？
-  - 查看日志中的单模态 mAP；适当提高 MER/Tokenizer 学习率或延长训练轮次
-- 训练不稳定或损失 spike 频繁？
-  - 降低学习率、开启/加强自适应梯度裁剪、减小 `modality_dropout`、检查特征范数是否过大
-=======
 - 统一模态命名与映射；删除冗余/冲突逻辑
 - 修复 `actual_batch_size = P×K` 与相关计算链路
 - 采样统计从“模态实例”改为“多模态样本”，容量估算与采样器严格对齐
@@ -153,4 +145,3 @@
 
 感谢相关论文与开源实现为本项目提供的灵感与基础。若使用本项目，请在论文或报告中注明来源。
 
->>>>>>> cff0b167
